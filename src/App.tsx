--- conflicted
+++ resolved
@@ -39,9 +39,6 @@
     <Layout>
       <Suspense fallback={<LoadingSpinner fullScreen />}>
         <Routes>
-<<<<<<< HEAD
-          {/* Public Routes */}
-=======
           {/* Admin Routes */}
           <Route path="/admin/login" element={<AdminLogin />} />
           <Route path="/admin" element={<AdminLayout />}>
@@ -51,8 +48,7 @@
             <Route path="cms" element={<AdminCMS />} />
             <Route path="analytics" element={<AdminAnalytics />} />
           </Route>
-
->>>>>>> bd792331
+          
           <Route path="/" element={<Home />} />
           <Route path="/products" element={<ProductList />} />
           <Route path="/products/:category" element={<ProductList />} />
