--- conflicted
+++ resolved
@@ -28,13 +28,9 @@
   persist(
     (set, get) => ({
       user: null,
-<<<<<<< HEAD
+
       loading: false, // Start with false
       initialized: false,
-=======
-      loading: true, // Start with false to prevent infinite loading
->>>>>>> 457d98a9
-      
       setUser: (user) => set({ user, loading: false }),
       setLoading: (loading) => set({ loading }),
       setInitialized: (initialized) => set({ initialized }),
