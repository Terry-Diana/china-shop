// pages/admin/AdminLogin.tsx
import { useState } from 'react';
import { useNavigate } from 'react-router-dom';
import { motion } from 'framer-motion';
import { Mail, Lock, Eye, EyeOff } from 'lucide-react';
import Logo from '../../components/ui/Logo';

const AdminLogin = () => {
  const [email, setEmail] = useState('');
  const [password, setPassword] = useState('');
  const [showPassword, setShowPassword] = useState(false);
  const [error, setError] = useState('');
  const [isLoading, setIsLoading] = useState(false);
  const navigate = useNavigate();

  const handleSubmit = async (e: React.FormEvent) => {
    e.preventDefault();
    setIsLoading(true);
    setError('');
    
    try {
<<<<<<< HEAD
      // Simulate API call
      await new Promise(resolve => setTimeout(resolve, 1000));
      
      if (email === 'admin@chinasquare.com' && password === 'admin123') {
        // Store auth token in localStorage
        localStorage.setItem('authToken', 'mock-auth-token');
=======
      const adminEmail = import.meta.env.VITE_ADMIN_EMAIL;
      const adminPassword = import.meta.env.VITE_ADMIN_PASSWORD;

      if (email === adminEmail && password === adminPassword) {
>>>>>>> bd792331
        navigate('/admin');
      } else {
        setError('Invalid credentials. Please try again.');
      }
    } catch (err) {
      setError('An error occurred during login. Please try again.');
    } finally {
      setIsLoading(false);
    }
  };

  return (
    <div className="min-h-screen bg-gray-100 flex flex-col justify-center py-12 sm:px-6 lg:px-8">
      <div className="sm:mx-auto sm:w-full sm:max-w-md">
        <div className="flex justify-center">
          <Logo className="h-12 w-auto" />
        </div>
        <h2 className="mt-6 text-center text-3xl font-bold text-gray-900">
          Admin Login
        </h2>
      </div>

      <div className="mt-8 sm:mx-auto sm:w-full sm:max-w-md">
        <motion.div
          initial={{ opacity: 0, y: 20 }}
          animate={{ opacity: 1, y: 0 }}
          className="bg-white py-8 px-4 shadow sm:rounded-lg sm:px-10"
        >
          {error && (
            <div className="mb-4 p-3 bg-error-50 text-error rounded-md text-sm">
              {error}
            </div>
          )}

          <form className="space-y-6" onSubmit={handleSubmit}>
            <div>
              <label htmlFor="email" className="block text-sm font-medium text-gray-700">
                Email address
              </label>
              <div className="mt-1 relative rounded-md shadow-sm">
                <div className="absolute inset-y-0 left-0 pl-3 flex items-center pointer-events-none">
                  <Mail className="h-5 w-5 text-gray-400" />
                </div>
                <input
                  id="email"
                  name="email"
                  type="email"
                  autoComplete="email"
                  required
                  value={email}
                  onChange={(e) => setEmail(e.target.value)}
                  className="block w-full pl-10 pr-3 py-2 border border-gray-300 rounded-md focus:outline-none focus:ring-2 focus:ring-primary sm:text-sm"
                  placeholder="admin@chinasquare.com"
                  disabled={isLoading}
                />
              </div>
            </div>

            <div>
              <label htmlFor="password" className="block text-sm font-medium text-gray-700">
                Password
              </label>
              <div className="mt-1 relative rounded-md shadow-sm">
                <div className="absolute inset-y-0 left-0 pl-3 flex items-center pointer-events-none">
                  <Lock className="h-5 w-5 text-gray-400" />
                </div>
                <input
                  id="password"
                  name="password"
                  type={showPassword ? 'text' : 'password'}
                  autoComplete="current-password"
                  required
                  value={password}
                  onChange={(e) => setPassword(e.target.value)}
                  className="block w-full pl-10 pr-10 py-2 border border-gray-300 rounded-md focus:outline-none focus:ring-2 focus:ring-primary sm:text-sm"
                  disabled={isLoading}
                />
                <button
                  type="button"
                  className="absolute inset-y-0 right-0 pr-3 flex items-center"
                  onClick={() => setShowPassword(!showPassword)}
                  disabled={isLoading}
                >
                  {showPassword ? (
                    <EyeOff className="h-5 w-5 text-gray-400" />
                  ) : (
                    <Eye className="h-5 w-5 text-gray-400" />
                  )}
                </button>
              </div>
            </div>

            <div>
              <button
                type="submit"
<<<<<<< HEAD
                disabled={isLoading}
                className={`w-full flex justify-center py-2 px-4 border border-transparent rounded-md shadow-sm text-sm font-medium text-white bg-primary hover:bg-primary-dark focus:outline-none focus:ring-2 focus:ring-offset-2 focus:ring-primary ${
                  isLoading ? 'opacity-75 cursor-not-allowed' : ''
                }`}
=======
                className="w-full flex justify-center py-2 px-4 border border-transparent rounded-m shadow-sm text-sm font-medium text-white bg-primary hover:bg-primary-dark focus:outline-none focus:ring-2 focus:ring-offset-2 focus:ring-primary"
>>>>>>> bd792331
              >
                {isLoading ? 'Signing in...' : 'Sign in'}
              </button>
            </div>
          </form>
        </motion.div>
      </div>
    </div>
  );
};

export default AdminLogin;<|MERGE_RESOLUTION|>--- conflicted
+++ resolved
@@ -19,19 +19,10 @@
     setError('');
     
     try {
-<<<<<<< HEAD
-      // Simulate API call
-      await new Promise(resolve => setTimeout(resolve, 1000));
-      
-      if (email === 'admin@chinasquare.com' && password === 'admin123') {
-        // Store auth token in localStorage
-        localStorage.setItem('authToken', 'mock-auth-token');
-=======
       const adminEmail = import.meta.env.VITE_ADMIN_EMAIL;
       const adminPassword = import.meta.env.VITE_ADMIN_PASSWORD;
 
       if (email === adminEmail && password === adminPassword) {
->>>>>>> bd792331
         navigate('/admin');
       } else {
         setError('Invalid credentials. Please try again.');
@@ -127,14 +118,7 @@
             <div>
               <button
                 type="submit"
-<<<<<<< HEAD
-                disabled={isLoading}
-                className={`w-full flex justify-center py-2 px-4 border border-transparent rounded-md shadow-sm text-sm font-medium text-white bg-primary hover:bg-primary-dark focus:outline-none focus:ring-2 focus:ring-offset-2 focus:ring-primary ${
-                  isLoading ? 'opacity-75 cursor-not-allowed' : ''
-                }`}
-=======
                 className="w-full flex justify-center py-2 px-4 border border-transparent rounded-m shadow-sm text-sm font-medium text-white bg-primary hover:bg-primary-dark focus:outline-none focus:ring-2 focus:ring-offset-2 focus:ring-primary"
->>>>>>> bd792331
               >
                 {isLoading ? 'Signing in...' : 'Sign in'}
               </button>
